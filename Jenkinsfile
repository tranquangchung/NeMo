pipeline {
  agent {
        docker {
            image 'nvcr.io/nvidia/pytorch:20.01-py3'
            args '--device=/dev/nvidia0 --gpus all --user 0:128 -v /home:/home -v $HOME/.cache/torch:/root/.cache/torch --shm-size=8g'
        }
  }
  options {
    timeout(time: 1, unit: 'HOURS')
    disableConcurrentBuilds()
  }
  stages {

    stage('L0: PyTorch version') {
      steps {
        sh 'python -c "import torch; print(torch.__version__)"'
      }
    }
    stage('L0: Install test requirements') {
      steps {
        sh 'apt-get update && apt-get install -y bc && pip install -r requirements/requirements_test.txt'
      }
    }
    stage('L0: Code formatting checks') {
      steps {
        sh 'python setup.py style'
      }
    }
    stage('L0: Unittests ALL') {
      steps {
        sh './reinstall.sh && python -m unittest'
      }
    }

    stage('L1: Parallel Stage1') {
      when {
        anyOf{
          branch 'master'
          changeRequest()
        }
      }
      failFast true
      parallel {
        stage('Simplest test') {
          steps {
            sh 'cd examples/start_here && CUDA_VISIBLE_DEVICES=0 python simplest_example.py'
          }
        }
        stage ('Chatbot test') {
          steps {
            sh 'cd examples/start_here && CUDA_VISIBLE_DEVICES=1 python chatbot_example.py'
          }
        }
      }
    }

    stage('L1: Parallel NLP-BERT pretraining') {
      when {
        anyOf{
          branch 'master'
          changeRequest()
        }
      }
      failFast true
      parallel { 
        stage('BERT on the fly preprocessing') {
          steps {
            sh 'cd examples/nlp/language_modeling && CUDA_VISIBLE_DEVICES=0 python bert_pretraining.py --amp_opt_level O1 --train_data /home/TestData/nlp/wikitext-2/train.txt --eval_data /home/TestData/nlp/wikitext-2/valid.txt --dataset_name wikitext-2 --work_dir outputs/bert_lm/wikitext2 --batch_size 64 --lr 0.01 --lr_policy CosineAnnealing --lr_warmup_proportion 0.05 --tokenizer sentence-piece --vocab_size 3200 --hidden_size 768 --intermediate_size 3072 --num_hidden_layers 6 --num_attention_heads 12 --hidden_act "gelu" --save_step_freq 200 --sample_size 10000000 --mask_probability 0.15 --short_seq_prob 0.1 --max_steps=300'
            sh 'cd examples/nlp/language_modeling && LOSS=$(cat outputs/bert_lm/wikitext2/log_globalrank-0_localrank-0.txt |   grep "Loss" |tail -n 1| awk \'{print \$7}\' | egrep -o "[0-9.]+" ) && echo $LOSS && if [ $(echo "$LOSS < 8.0" | bc -l) -eq 1 ]; then echo "SUCCESS" && exit 0; else echo "FAILURE" && exit 1; fi'
            sh 'rm -rf examples/nlp/language_modeling/outputs/wikitext2 && rm -rf /home/TestData/nlp/wikitext-2/*.pkl && rm -rf /home/TestData/nlp/wikitext-2/bert'
          }
        }        
        stage('BERT offline preprocessing') {
          steps {
            sh 'cd examples/nlp/language_modeling && CUDA_VISIBLE_DEVICES=1 python bert_pretraining.py --amp_opt_level O1 --train_data /home/TestData/nlp/wiki_book_mini/training --eval_data /home/TestData/nlp/wiki_book_mini/evaluation --work_dir outputs/bert_lm/wiki_book --batch_size 8 --config_file /home/TestData/nlp/bert_configs/uncased_L-12_H-768_A-12.json  --save_step_freq 200 --max_steps 300  --num_gpus 1  --batches_per_step 1 --lr_policy SquareRootAnnealing --beta2 0.999 --beta1 0.9  --lr_warmup_proportion 0.01 --optimizer adam_w  --weight_decay 0.01  --lr 0.875e-4 --preprocessed_data '
            sh 'cd examples/nlp/language_modeling && LOSS=$(cat outputs/bert_lm/wiki_book/log_globalrank-0_localrank-0.txt |  grep "Loss" |tail -n 1| awk \'{print \$7}\' | egrep -o "[0-9.]+" ) && echo $LOSS && if [ $(echo "$LOSS < 15.0" | bc -l) -eq 1 ]; then echo "SUCCESS" && exit 0; else echo "FAILURE" && exit 1; fi'
            sh 'rm -rf examples/nlp/language_modeling/outputs/wiki_book'
          }
        }
      }
    }

    stage('L1: Parallel NLP Examples 1') {
      when {
        anyOf{
          branch 'master'
          changeRequest()
        }
      }
      failFast true
      parallel {
        stage ('Text Classification with BERT Test') {
          steps {
            sh 'cd examples/nlp/text_classification && CUDA_VISIBLE_DEVICES=0 python text_classification_with_bert.py --pretrained_bert_model bert-base-uncased --num_epochs=1 --max_seq_length=50 --dataset_name=jarvis --data_dir=/home/TestData/nlp/retail/ --eval_file_prefix=eval --batch_size=10 --num_train_samples=-1 --do_lower_case --work_dir=outputs'
            sh 'rm -rf examples/nlp/text_classification/outputs'
          }
        }
        stage ('Dialogue State Tracking - TRADE - Multi-GPUs') {
          steps {
            sh 'rm -rf /home/TestData/nlp/multiwoz2.1/vocab.pkl'
            sh 'cd examples/nlp/dialogue_state_tracking && CUDA_VISIBLE_DEVICES=0,1 python -m torch.distributed.launch --nproc_per_node=2 dialogue_state_tracking_trade.py --batch_size=10 --eval_batch_size=10 --num_train_samples=-1 --num_eval_samples=-1 --num_epochs=1 --dropout=0.2 --eval_file_prefix=test --num_gpus=2 --lr=0.001 --grad_norm_clip=10 --work_dir=outputs --data_dir=/home/TestData/nlp/multiwoz2.1'
            sh 'rm -rf examples/nlp/dialogue_state_tracking/outputs'
            sh 'rm -rf /home/TestData/nlp/multiwoz2.1/vocab.pkl'
          }
        }
        stage ('GLUE Benchmark Test') {
          steps {
            sh 'cd examples/nlp/glue_benchmark && CUDA_VISIBLE_DEVICES=1 python glue_benchmark_with_bert.py --data_dir /home/TestData/nlp/glue_fake/MRPC --pretrained_model_name bert-base-uncased --work_dir glue_output --save_step_freq -1 --num_epochs 1 --task_name mrpc --batch_size 2 --no_data_cache'
            sh 'rm -rf examples/nlp/glue_benchmark/glue_output'
          }
        }
      }
    }


    stage('L1: Parallel NLP Examples 2') {
      when {
        anyOf{
          branch 'master'
          changeRequest()
        }
      }
      failFast true
      parallel {
        stage('Token Classification Training/Inference Test') {
          steps {
            sh 'cd examples/nlp/token_classification && CUDA_VISIBLE_DEVICES=0 python token_classification.py --data_dir /home/TestData/nlp/token_classification_punctuation/ --batch_size 2 --num_epochs 1 --save_epoch_freq 1 --work_dir token_classification_output --pretrained_bert_model bert-base-uncased'
            sh 'cd examples/nlp/token_classification && DATE_F=$(ls token_classification_output/) && CUDA_VISIBLE_DEVICES=0 python token_classification_infer.py --work_dir token_classification_output/$DATE_F/checkpoints/ --labels_dict /home/TestData/nlp/token_classification_punctuation/label_ids.csv --pretrained_bert_model bert-base-uncased'
            sh 'rm -rf examples/nlp/token_classification/token_classification_output'
          }
        }
        stage ('Punctuation and Classification Training/Inference Test') {
          steps {
            sh 'cd examples/nlp/token_classification && CUDA_VISIBLE_DEVICES=1 python punctuation_capitalization.py --data_dir /home/TestData/nlp/token_classification_punctuation/ --work_dir punctuation_output --save_epoch_freq 1 --num_epochs 1 --save_step_freq -1 --batch_size 2'
            sh 'cd examples/nlp/token_classification && DATE_F=$(ls punctuation_output/) && DATA_DIR="/home/TestData/nlp/token_classification_punctuation" && CUDA_VISIBLE_DEVICES=1 python punctuation_capitalization_infer.py --checkpoints_dir punctuation_output/$DATE_F/checkpoints/ --punct_labels_dict $DATA_DIR/punct_label_ids.csv --capit_labels_dict $DATA_DIR/capit_label_ids.csv'
            sh 'rm -rf examples/nlp/token_classification/punctuation_output'
          }
        }
      }
    }

    stage('L1: Parallel NLP-Squad') {
      when {
        anyOf{
          branch 'master'
          changeRequest()
        }
      }
      failFast true
      parallel {
        stage('BERT Squad v1.1') {
          steps {
            sh 'cd examples/nlp/question_answering && CUDA_VISIBLE_DEVICES=0 python question_answering_squad.py --no_data_cache --amp_opt_level O1 --train_file /home/TestData/nlp/squad_mini/v1.1/train-v1.1.json --eval_file /home/TestData/nlp/squad_mini/v1.1/dev-v1.1.json --work_dir outputs/squadv1 --batch_size 8 --save_step_freq 200 --max_steps 50 --train_step_freq 5 --lr_policy WarmupAnnealing  --lr 5e-5 --do_lower_case'
            sh 'cd examples/nlp/question_answering && FSCORE=$(cat outputs/squadv1/log_globalrank-0_localrank-0.txt |  grep "f1" |tail -n 1 |egrep -o "[0-9.]+"|tail -n 1 ) && echo $FSCORE && if [ $(echo "$FSCORE > 10.0" | bc -l) -eq 1 ]; then echo "SUCCESS" && exit 0; else echo "FAILURE" && exit 1; fi'
            sh 'rm -rf examples/nlp/question_answering/outputs/squadv1 && rm -rf /home/TestData/nlp/squad_mini/v1.1/*cache*'
          }
        }
        stage('BERT Squad v2.0') {
          steps {
            sh 'cd examples/nlp/question_answering && CUDA_VISIBLE_DEVICES=1 python question_answering_squad.py --no_data_cache --amp_opt_level O1 --train_file /home/TestData/nlp/squad_mini/v2.0/train-v2.0.json --eval_file /home/TestData/nlp/squad_mini/v2.0/dev-v2.0.json --work_dir outputs/squadv2 --batch_size 8 --save_step_freq 200 --train_step_freq 2 --max_steps 10 --lr_policy WarmupAnnealing  --lr 1e-5 --do_lower_case --version_2_with_negative'
            sh 'cd examples/nlp/question_answering && FSCORE=$(cat outputs/squadv2/log_globalrank-0_localrank-0.txt |  grep "f1" |tail -n 1 |egrep -o "[0-9.]+"|tail -n 1 ) && echo $FSCORE && if [ $(echo "$FSCORE > 40.0" | bc -l) -eq 1 ]; then echo "SUCCESS" && exit 0; else echo "FAILURE" && exit 1; fi'
            sh 'rm -rf examples/nlp/question_answering/outputs/squadv2 && rm -rf /home/TestData/nlp/squad_mini/v2.0/*cache*'
          }
        }
      }
    }

    stage('L1: Parallel NLP-Examples 3') {
      when {
        anyOf{
          branch 'master'
          changeRequest()
        }
      }
      failFast true
      parallel { 
        stage('asr_processing') {
          steps {
            sh 'cd examples/nlp/asr_postprocessor && CUDA_VISIBLE_DEVICES=0 python asr_postprocessor.py --data_dir=/home/TestData/nlp/asr_postprocessor/pred_real --restore_from=/home/TestData/nlp/asr_postprocessor/bert-base-uncased_decoder.pt --max_steps=25 --batch_size=64'
            sh 'cd examples/nlp/asr_postprocessor && WER=$(cat outputs/asr_postprocessor/log_globalrank-0_localrank-0.txt | grep "Validation WER" | tail -n 1 | egrep -o "[0-9.]+" | tail -n 1) && echo $WER && if [ $(echo "$WER < 25.0" | bc -l) -eq 1 ]; then echo "SUCCESS" && exit 0; else echo "FAILURE" && exit 1; fi'
            sh 'rm -rf examples/nlp/asr_postprocessor/outputs'
          }
        }
        stage('Roberta Squad v1.1') {
          steps {
<<<<<<< HEAD
            sh 'cd examples/nlp/question_answering && CUDA_VISIBLE_DEVICES=1 python question_answering_squad.py --no_data_cache --amp_opt_level O1 --train_file /home/TestData/nlp/squad_mini/v1.1/train-v1.1.json --eval_file /home/TestData/nlp/squad_mini/v1.1/dev-v1.1.json --work_dir outputs/squadv1_roberta --batch_size 5 --save_step_freq 200 --max_steps 50 --train_step_freq 5  --lr_policy WarmupAnnealing  --lr 1e-5 --do_lower_case  --model_type roberta --pretrained_model_name roberta-base'
            sh 'cd examples/nlp/question_answering && FSCORE=$(cat outputs/squadv1_roberta/log_globalrank-0_localrank-0.txt |  grep "f1" |tail -n 1 |egrep -o "[0-9.]+"|tail -n 1 ) && echo $FSCORE && if [ $(echo "$FSCORE > 10.0" | bc -l) -eq 1 ]; then echo "SUCCESS" && exit 0; else echo "FAILURE" && exit 1; fi'
=======
            sh 'cd examples/nlp/question_answering && CUDA_VISIBLE_DEVICES=1 python question_answering_squad.py --no_data_cache --amp_opt_level O1 --train_file /home/TestData/nlp/squad_mini/v1.1/train-v1.1.json --eval_file /home/TestData/nlp/squad_mini/v1.1/dev-v1.1.json --work_dir outputs/squadv1_roberta --batch_size 2 --save_step_freq 500 --num_epochs 1 --lr_policy WarmupAnnealing  --lr 3e-5 --do_lower_case  --pretrained_model_name roberta-base'
            sh 'cd examples/nlp/question_answering && FSCORE=$(cat outputs/squadv1_roberta/log_globalrank-0_localrank-0.txt |  grep "f1" |tail -n 1 |egrep -o "[0-9.]+"|tail -n 1 ) && echo $FSCORE && if [ $(echo "$FSCORE > 50.0" | bc -l) -eq 1 ]; then echo "SUCCESS" && exit 0; else echo "FAILURE" && exit 1; fi'
>>>>>>> 88f6c5b9
            sh 'rm -rf examples/nlp/question_answering/outputs/squadv1_roberta && rm -rf /home/TestData/nlp/squad_mini/v1.1/*cache*'
          }
        }
      }
    }

    stage('L1: NLP-Intent Detection/Slot Tagging Examples - Multi-GPU') {
      when {
        anyOf{
          branch 'master'
          changeRequest()
        }
      }
      failFast true
        steps {
          sh 'cd examples/nlp/intent_detection_slot_tagging && CUDA_VISIBLE_DEVICES=0,1 python -m torch.distributed.launch --nproc_per_node=2 joint_intent_slot_with_bert.py --num_gpus=2 --num_epochs=1 --max_seq_length=50 --dataset_name=jarvis-retail --data_dir=/home/TestData/nlp/retail/ --eval_file_prefix=eval --batch_size=10 --num_train_samples=-1 --do_lower_case --work_dir=outputs'
          sh 'cd examples/nlp/intent_detection_slot_tagging && TASK_NAME=$(ls outputs/) && DATE_F=$(ls outputs/$TASK_NAME/) && CHECKPOINT_DIR=outputs/$TASK_NAME/$DATE_F/checkpoints/ && CUDA_VISIBLE_DEVICES=0 python joint_intent_slot_infer.py --work_dir $CHECKPOINT_DIR --eval_file_prefix=eval --dataset_name=jarvis-retail --data_dir=/home/TestData/nlp/retail/ --batch_size=10'
          sh 'cd examples/nlp/intent_detection_slot_tagging && TASK_NAME=$(ls outputs/) && DATE_F=$(ls outputs/$TASK_NAME/) && CHECKPOINT_DIR=outputs/$TASK_NAME/$DATE_F/checkpoints/ && CUDA_VISIBLE_DEVICES=0 python joint_intent_slot_infer_b1.py --data_dir=/home/TestData/nlp/retail/ --work_dir $CHECKPOINT_DIR --dataset_name=jarvis-retail --query="how much is it?"'
          sh 'rm -rf examples/nlp/intent_detection_slot_tagging/outputs'
        }
      }

    stage('L1: NLP-NMT Example') {
      when {
        anyOf{
          branch 'master'
          changeRequest()
        }
      }
      failFast true
        steps {
          sh 'cd examples/nlp/neural_machine_translation/ && CUDA_VISIBLE_DEVICES=0 python machine_translation_tutorial.py --max_steps 100'
          sh 'rm -rf examples/nlp/neural_machine_translation/outputs'        
      }
    }

    stage('L1: Parallel Stage Jasper / GAN') {
      when {
        anyOf{
          branch 'master'
          changeRequest()
        }
      }
      failFast true
      parallel {
        // stage('Jasper AN4 O1') {
        //   steps {
        //     sh 'cd examples/asr && CUDA_VISIBLE_DEVICES=0 python jasper_an4.py --amp_opt_level=O1 --num_epochs=35 --test_after_training --work_dir=O1'
        //   }
        // }
        stage('GAN O2') {
          steps {
            sh 'cd examples/image && CUDA_VISIBLE_DEVICES=0 python gan.py --amp_opt_level=O2 --num_epochs=3 --train_dataset=/home/TestData/'
          }
        }
        stage('Jasper AN4 O2') {
          steps {
            sh 'cd examples/asr && CUDA_VISIBLE_DEVICES=1 python jasper_an4.py --amp_opt_level=O2 --num_epochs=35 --test_after_training --work_dir=O2 --train_dataset=/home/TestData/an4_dataset/an4_train.json --eval_datasets=/home/TestData/an4_dataset/an4_val.json'
          }
        }
      }
    }

    // stage('Parallel Stage GAN') {
    //   failFast true
    //   parallel {
    //     stage('GAN O1') {
    //       steps {
    //         sh 'cd examples/image && CUDA_VISIBLE_DEVICES=0 python gan.py --amp_opt_level=O1 --num_epochs=3'
    //       }
    //     }
    //   }
    // }

    stage('L1: Multi-GPU Jasper test') {
      when {
        anyOf{
          branch 'master'
          changeRequest()
        }
      }
      failFast true
      parallel {
        stage('Jasper AN4 2 GPUs') {
          steps {
            sh 'cd examples/asr && CUDA_VISIBLE_DEVICES=0,1 python -m torch.distributed.launch --nproc_per_node=2 jasper_an4.py --num_epochs=40 --batch_size=24 --work_dir=multi_gpu --test_after_training  --train_dataset=/home/TestData/an4_dataset/an4_train.json --eval_datasets=/home/TestData/an4_dataset/an4_val.json'
          }
        }
      }
    }
    

    stage('L1: TTS Tests') {
      when {
        anyOf{
          branch 'master'
          changeRequest()
        }
      }
      failFast true
      steps {
        sh 'cd examples/tts && CUDA_VISIBLE_DEVICES=0,1 python -m torch.distributed.launch --nproc_per_node=2 tacotron2.py --max_steps=51 --model_config=configs/tacotron2.yaml --train_dataset=/home/TestData/an4_dataset/an4_train.json --amp_opt_level=O1 --eval_freq=50'
        sh 'cd examples/tts && TTS_CHECKPOINT_DIR=$(ls | grep "Tacotron2") && echo $TTS_CHECKPOINT_DIR && LOSS=$(cat $TTS_CHECKPOINT_DIR/log_globalrank-0_localrank-0.txt | grep -o -E "Loss[ :0-9.]+" | grep -o -E "[0-9.]+" | tail -n 1) && echo $LOSS && if [ $(echo "$LOSS < 3.0" | bc -l) -eq 1 ]; then echo "SUCCESS" && exit 0; else echo "FAILURE" && exit 1; fi'
        // sh 'cd examples/tts && TTS_CHECKPOINT_DIR=$(ls | grep "Tacotron2") && cp ../asr/multi_gpu/checkpoints/* $TTS_CHECKPOINT_DIR/checkpoints'
        // sh 'CUDA_VISIBLE_DEVICES=0 python tacotron2_an4_test.py --model_config=configs/tacotron2.yaml --eval_dataset=/home/TestData/an4_dataset/an4_train.json --jasper_model_config=../asr/configs/jasper_an4.yaml --load_dir=$TTS_CHECKPOINT_DIR/checkpoints'
      }
    }

  }

  post {
    always {
        cleanWs()
    }
  }
}<|MERGE_RESOLUTION|>--- conflicted
+++ resolved
@@ -150,14 +150,14 @@
       parallel {
         stage('BERT Squad v1.1') {
           steps {
-            sh 'cd examples/nlp/question_answering && CUDA_VISIBLE_DEVICES=0 python question_answering_squad.py --no_data_cache --amp_opt_level O1 --train_file /home/TestData/nlp/squad_mini/v1.1/train-v1.1.json --eval_file /home/TestData/nlp/squad_mini/v1.1/dev-v1.1.json --work_dir outputs/squadv1 --batch_size 8 --save_step_freq 200 --max_steps 50 --train_step_freq 5 --lr_policy WarmupAnnealing  --lr 5e-5 --do_lower_case'
+            sh 'cd examples/nlp/question_answering && CUDA_VISIBLE_DEVICES=0 python question_answering_squad.py --no_data_cache --amp_opt_level O1 --train_file /home/TestData/nlp/squad_mini/v1.1/train-v1.1.json --eval_file /home/TestData/nlp/squad_mini/v1.1/dev-v1.1.json --work_dir outputs/squadv1 --batch_size 8 --save_step_freq 200 --max_steps 50 --train_step_freq 5 --lr_policy WarmupAnnealing  --lr 5e-5 --do_lower_case --pretrained_model_name bert_base_uncased'
             sh 'cd examples/nlp/question_answering && FSCORE=$(cat outputs/squadv1/log_globalrank-0_localrank-0.txt |  grep "f1" |tail -n 1 |egrep -o "[0-9.]+"|tail -n 1 ) && echo $FSCORE && if [ $(echo "$FSCORE > 10.0" | bc -l) -eq 1 ]; then echo "SUCCESS" && exit 0; else echo "FAILURE" && exit 1; fi'
             sh 'rm -rf examples/nlp/question_answering/outputs/squadv1 && rm -rf /home/TestData/nlp/squad_mini/v1.1/*cache*'
           }
         }
         stage('BERT Squad v2.0') {
           steps {
-            sh 'cd examples/nlp/question_answering && CUDA_VISIBLE_DEVICES=1 python question_answering_squad.py --no_data_cache --amp_opt_level O1 --train_file /home/TestData/nlp/squad_mini/v2.0/train-v2.0.json --eval_file /home/TestData/nlp/squad_mini/v2.0/dev-v2.0.json --work_dir outputs/squadv2 --batch_size 8 --save_step_freq 200 --train_step_freq 2 --max_steps 10 --lr_policy WarmupAnnealing  --lr 1e-5 --do_lower_case --version_2_with_negative'
+            sh 'cd examples/nlp/question_answering && CUDA_VISIBLE_DEVICES=1 python question_answering_squad.py --no_data_cache --amp_opt_level O1 --train_file /home/TestData/nlp/squad_mini/v2.0/train-v2.0.json --eval_file /home/TestData/nlp/squad_mini/v2.0/dev-v2.0.json --work_dir outputs/squadv2 --batch_size 8 --save_step_freq 200 --train_step_freq 2 --max_steps 10 --lr_policy WarmupAnnealing  --lr 1e-5 --do_lower_case --version_2_with_negative --pretrained_model_name bert_base_uncased'
             sh 'cd examples/nlp/question_answering && FSCORE=$(cat outputs/squadv2/log_globalrank-0_localrank-0.txt |  grep "f1" |tail -n 1 |egrep -o "[0-9.]+"|tail -n 1 ) && echo $FSCORE && if [ $(echo "$FSCORE > 40.0" | bc -l) -eq 1 ]; then echo "SUCCESS" && exit 0; else echo "FAILURE" && exit 1; fi'
             sh 'rm -rf examples/nlp/question_answering/outputs/squadv2 && rm -rf /home/TestData/nlp/squad_mini/v2.0/*cache*'
           }
@@ -183,13 +183,8 @@
         }
         stage('Roberta Squad v1.1') {
           steps {
-<<<<<<< HEAD
-            sh 'cd examples/nlp/question_answering && CUDA_VISIBLE_DEVICES=1 python question_answering_squad.py --no_data_cache --amp_opt_level O1 --train_file /home/TestData/nlp/squad_mini/v1.1/train-v1.1.json --eval_file /home/TestData/nlp/squad_mini/v1.1/dev-v1.1.json --work_dir outputs/squadv1_roberta --batch_size 5 --save_step_freq 200 --max_steps 50 --train_step_freq 5  --lr_policy WarmupAnnealing  --lr 1e-5 --do_lower_case  --model_type roberta --pretrained_model_name roberta-base'
+            sh 'cd examples/nlp/question_answering && CUDA_VISIBLE_DEVICES=1 python question_answering_squad.py --no_data_cache --amp_opt_level O1 --train_file /home/TestData/nlp/squad_mini/v1.1/train-v1.1.json --eval_file /home/TestData/nlp/squad_mini/v1.1/dev-v1.1.json --work_dir outputs/squadv1_roberta --batch_size 5 --save_step_freq 200 --max_steps 50 --train_step_freq 5  --lr_policy WarmupAnnealing  --lr 1e-5 --pretrained_model_name roberta-base'
             sh 'cd examples/nlp/question_answering && FSCORE=$(cat outputs/squadv1_roberta/log_globalrank-0_localrank-0.txt |  grep "f1" |tail -n 1 |egrep -o "[0-9.]+"|tail -n 1 ) && echo $FSCORE && if [ $(echo "$FSCORE > 10.0" | bc -l) -eq 1 ]; then echo "SUCCESS" && exit 0; else echo "FAILURE" && exit 1; fi'
-=======
-            sh 'cd examples/nlp/question_answering && CUDA_VISIBLE_DEVICES=1 python question_answering_squad.py --no_data_cache --amp_opt_level O1 --train_file /home/TestData/nlp/squad_mini/v1.1/train-v1.1.json --eval_file /home/TestData/nlp/squad_mini/v1.1/dev-v1.1.json --work_dir outputs/squadv1_roberta --batch_size 2 --save_step_freq 500 --num_epochs 1 --lr_policy WarmupAnnealing  --lr 3e-5 --do_lower_case  --pretrained_model_name roberta-base'
-            sh 'cd examples/nlp/question_answering && FSCORE=$(cat outputs/squadv1_roberta/log_globalrank-0_localrank-0.txt |  grep "f1" |tail -n 1 |egrep -o "[0-9.]+"|tail -n 1 ) && echo $FSCORE && if [ $(echo "$FSCORE > 50.0" | bc -l) -eq 1 ]; then echo "SUCCESS" && exit 0; else echo "FAILURE" && exit 1; fi'
->>>>>>> 88f6c5b9
             sh 'rm -rf examples/nlp/question_answering/outputs/squadv1_roberta && rm -rf /home/TestData/nlp/squad_mini/v1.1/*cache*'
           }
         }
